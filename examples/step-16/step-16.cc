--- conflicted
+++ resolved
@@ -69,19 +69,12 @@
 #include <deal.II/multigrid/mg_smoother.h>
 #include <deal.II/multigrid/mg_matrix.h>
 
-<<<<<<< HEAD
-// Finally we include the MeshWorker framework. Since we have to build
-// several matrices and have to be aware of several sets of
-// constraints, we do not program loops over cells ourselves, but
-// rather leave the actual logic to MeshWorker::loop().
-=======
 // Finally we include the MeshWorker framework. This framework through
 // its function loop() and integration_loop(), automates loops over
 // cells and assembling of data into vectors, matrices, etc. It obeys
 // constraints automatically. Since we have to build
 // several matrices and have to be aware of several sets of
 // constraints, this will save us a lot of headache.
->>>>>>> f2670cf9
 #include <deal.II/meshworker/dof_info.h>
 #include <deal.II/meshworker/integration_info.h>
 #include <deal.II/meshworker/simple.h>
@@ -96,18 +89,6 @@
 #include <fstream>
 #include <sstream>
 
-<<<<<<< HEAD
-// Lazy as we are, we avoid typing namespace names
-
-using namespace dealii;
-using namespace LocalIntegrators;
-
-namespace Step16
-{
-  // @{sect3}{The integrator on each cell}
-
-  // MeshWorker::integration_loop() expects a class that provides
-=======
 using namespace dealii;
 
 namespace Step16
@@ -115,46 +96,10 @@
   // @sect3{The integrator on each cell}
 
   // The MeshWorker::integration_loop() expects a class that provides
->>>>>>> f2670cf9
   // functions for integration on cells and boundary and interior
   // faces. This is done by the following class. In the constructor,
   // we tell the loop that cell integrals should be computed (the
   // 'true'), but integrals should not be computed on boundary and
-<<<<<<< HEAD
-  // interior faces (the two 'false').
-
-  template <int dim>
-  class LaplaceMatrix : public MeshWorker::LocalIntegrator<dim>
-  {
-public:
-LaplaceMatrix();
-virtual void cell(MeshWorker::DoFInfo<dim>& dinfo, MeshWorker::IntegrationInfo<dim>& info) const;
-};
-
-
-template <int dim>
-LaplaceMatrix<dim>::LaplaceMatrix()
-		:
-		MeshWorker::LocalIntegrator<dim>(true, false, false)
-{}
-
-
-template <int dim>
-void LaplaceMatrix<dim>::cell(MeshWorker::DoFInfo<dim>& dinfo, MeshWorker::IntegrationInfo<dim>& info) const
-{
-  AssertDimension (dinfo.n_matrices(), 1);
-const double coefficient = (dinfo.cell->center()(0) > 0.)
-			   ? .1 : 1.;
- 
- Laplace::cell_matrix(dinfo.matrix(0,false).matrix, info.fe_values(0), coefficient);
-
-  if (dinfo.n_vectors() > 0)
-    {
-std::vector<double> rhs(info.fe_values(0).n_quadrature_points, 1.);
- L2::L2(dinfo.vector(0).block(0), info.fe_values(0), rhs);
-}
-}
-=======
   // interior faces (the two 'false'). Accordingly, we only need a
   // cell function, but none for the faces.
 
@@ -219,7 +164,6 @@
         LocalIntegrators::L2::L2(dinfo.vector(0).block(0), info.fe_values(0), rhs);
       }
   }
->>>>>>> f2670cf9
 
 
   // @sect3{The <code>LaplaceProblem</code> class template}
@@ -459,17 +403,6 @@
     MeshWorker::Assembler::SystemSimple<SparseMatrix<double>, Vector<double> > assembler;
     assembler.initialize(constraints);
     assembler.initialize(system_matrix, system_rhs);
-<<<<<<< HEAD
- 
-    LaplaceMatrix<dim> matrix_integrator;
-    MeshWorker::integration_loop<dim, dim> (
-        dof_handler.begin_active(), dof_handler.end(),
-        dof_info, info_box, matrix_integrator, assembler);
-
-    for(unsigned int i=0; i<dof_handler.n_dofs(); ++i)
-      if(constraints.is_constrained(i))
-	system_matrix.set(i,i,1.);
-=======
 
     LaplaceIntegrator<dim> matrix_integrator;
     MeshWorker::integration_loop<dim, dim> (
@@ -479,7 +412,6 @@
     for (unsigned int i=0; i<dof_handler.n_dofs(); ++i)
       if (constraints.is_constrained(i))
         system_matrix.set(i, i, 1.);
->>>>>>> f2670cf9
   }
 
 
@@ -510,20 +442,6 @@
     assembler.initialize(mg_matrices);
     assembler.initialize_interfaces(mg_interface_in, mg_interface_out);
 
-<<<<<<< HEAD
-    LaplaceMatrix<dim> matrix_integrator;
-    MeshWorker::integration_loop<dim, dim> (
-        dof_handler.begin_mg(), dof_handler.end_mg(),
-        dof_info, info_box, matrix_integrator, assembler);
-
-    const unsigned int nlevels = triangulation.n_levels();
-    for (unsigned int level=0;level<nlevels;++level)
-    {
-      for(unsigned int i=0; i<dof_handler.n_dofs(level); ++i)
-        if(mg_matrices[level].diag_element(i)==0)
-          mg_matrices[level].set(i,i,1.);
-    }
-=======
     LaplaceIntegrator<dim> matrix_integrator;
     MeshWorker::integration_loop<dim, dim> (
       dof_handler.begin_mg(), dof_handler.end_mg(),
@@ -537,7 +455,6 @@
               mg_constrained_dofs.at_refinement_edge(level,i))
             mg_matrices[level].set(i, i, 1.);
       }
->>>>>>> f2670cf9
   }
 
 
@@ -722,7 +639,6 @@
           }
         else
           refine_grid ();
-//            triangulation.refine_global (1);
 
         deallog << "   Number of active cells:       "
                 << triangulation.n_active_cells()
